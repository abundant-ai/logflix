import { useState, useEffect, useRef, useMemo, useCallback } from "react";
import { useQuery } from "@tanstack/react-query";
import CustomTerminalViewer from "./CustomTerminalViewer";
import AgentResultsTable from "./AgentResultsTable";
import ReactMarkdown from "react-markdown";
import remarkGfm from "remark-gfm";
import {
  ChevronRight,
  Download,
  ExternalLink,
  Terminal,
  FileCode,
  GitPullRequest,
  MessageSquare,
  User,
  BarChart3,
  Bug,
  Brain,
  Calendar,
  TrendingUp,
<<<<<<< HEAD
  GitCommit,
  Tag,
  HelpCircle
=======
  Tag,
  HelpCircle,
  XCircle,
  Clock,
  CheckCircle,
  GitCommit
>>>>>>> ffa891db
} from "lucide-react";
import { Button } from "@/components/ui/button";
import { Tabs, TabsContent, TabsList, TabsTrigger } from "@/components/ui/tabs";
import { Card, CardContent, CardHeader, CardTitle } from "@/components/ui/card";
import { Badge } from "@/components/ui/badge";
import { Select, SelectContent, SelectItem, SelectTrigger, SelectValue } from "@/components/ui/select";
import { Tooltip, TooltipContent, TooltipProvider, TooltipTrigger } from "@/components/ui/tooltip";
import {
  GitHubWorkflowRun,
  GitHubPullRequest,
  GitHubReviewComment,
  GitHubPRSelection,
  GitHubWorkflowLog,
  GitHubWorkflowArtifact
} from "@logflix/shared/schema";
<<<<<<< HEAD
=======
import { createAPIParams, fetchAPI } from "@/lib/api";
import { CACHE_TIME } from "@/lib/constants";
import { formatDate, formatDateCompact, formatTime, formatDuration } from "@/lib/date";
import { cleanAnsiCodes } from "@/lib/ansi";
import { getWorkflowStatusColor, getWorkflowStatusIcon, getWorkflowStatusLabel } from "@/lib/statusHelpers";
>>>>>>> ffa891db

interface GitHubWorkflowContentProps {
  selectedPR: GitHubPRSelection | null;
  organization: string;
  repoName: string;
  workflow: string;
}

interface WorkflowRunDetails {
  run: GitHubWorkflowRun;
  logs: GitHubWorkflowLog[];
  artifacts: GitHubWorkflowArtifact[];
  hasData: boolean;
}

export default function GitHubWorkflowContent({ selectedPR, organization, repoName, workflow }: GitHubWorkflowContentProps) {
  const [activeTab, setActiveTab] = useState("overview");
  const [selectedCommitSha, setSelectedCommitSha] = useState<string | null>(null);
  const [selectedRunId, setSelectedRunId] = useState<number | null>(null);
  const [selectedFile, setSelectedFile] = useState<any | null>(null);
  const [fileContent, setFileContent] = useState<string | null>(null);
  const [selectedLogFile, setSelectedLogFile] = useState<string | null>(null);
  const [logType, setLogType] = useState<'agent' | 'tests'>('agent');
  const [selectedAgent, setSelectedAgent] = useState<string | null>(null);
  const [castType, setCastType] = useState<'agent' | 'tests'>('agent');
  const [selectedTaskId, setSelectedTaskId] = useState<string | null>(null);

  // Reset all selections when PR changes
  useEffect(() => {
    setSelectedCommitSha(null);
    setSelectedRunId(null);
    setSelectedAgent(null);
    setSelectedLogFile(null);
    setSelectedTaskId(null);
    setSelectedFile(null);
    setFileContent(null);
  }, [selectedPR?.prNumber]);

  // Fetch PR details - only when PR is selected (lazy loading)
  const { data: prData, isLoading: isPRLoading } = useQuery<GitHubPullRequest>({
    queryKey: selectedPR ? ["/api/github/pull-request", selectedPR.prNumber] : [],
    queryFn: async () => {
      if (!selectedPR) throw new Error('No PR selected');

      const params = createAPIParams({ owner: organization, repo: repoName, workflow });
      return fetchAPI(`/api/github/pull-request/${selectedPR.prNumber}?${params}`);
    },
    enabled: !!selectedPR,
    staleTime: CACHE_TIME.NONE,
    gcTime: CACHE_TIME.GC_LONG,
  });

  // Fetch commits for this PR - only when PR is selected (lazy loading)
  const { data: commitsData } = useQuery<{ commits: Array<{ sha: string; message: string; author: string; date: string }> }>({
    queryKey: selectedPR ? ["/api/github/pr-commits", selectedPR.prNumber] : [],
    queryFn: async () => {
      if (!selectedPR) throw new Error('No PR selected');

      const params = createAPIParams({ owner: organization, repo: repoName, workflow });
      return fetchAPI(`/api/github/pr-commits/${selectedPR.prNumber}?${params}`);
    },
    enabled: !!selectedPR,
    staleTime: CACHE_TIME.NONE,
    gcTime: CACHE_TIME.GC_LONG,
  });

  // Sort commits by date (latest first) and auto-select the latest commit
  const sortedCommits = useMemo(() => {
    if (!commitsData?.commits) return [];
    return [...commitsData.commits].sort((a, b) =>
      new Date(b.date).getTime() - new Date(a.date).getTime()
    );
  }, [commitsData]);

  // Auto-select the latest commit (first in sorted array) - reset when PR changes
  useEffect(() => {
    if (sortedCommits.length > 0 && !selectedCommitSha) {
      setSelectedCommitSha(sortedCommits[0].sha);
    }
  }, [sortedCommits, selectedPR?.prNumber, selectedCommitSha]); // Reset when PR changes

  // Fetch workflow runs for this PR
  const { data: runsData, isLoading: isRunsLoading } = useQuery<{ runs: GitHubWorkflowRun[]; total_count: number }>({
    queryKey: selectedPR ? ["/api/github/pr-workflow-runs", selectedPR.prNumber] : [],
    queryFn: async () => {
      if (!selectedPR) throw new Error('No PR selected');
      
      const params = createAPIParams({ owner: organization, repo: repoName, workflow });
      return fetchAPI(`/api/github/pr-workflow-runs/${selectedPR.prNumber}?${params}`);
    },
    enabled: !!selectedPR,
    staleTime: CACHE_TIME.NONE,
  });

  // Filter runs by selected commit and analyze run groupings
  const filteredRuns: GitHubWorkflowRun[] = useMemo(() => {
    if (!runsData?.runs || !selectedCommitSha) return [];
    return runsData.runs.filter(run => run.head_sha === selectedCommitSha);
  }, [runsData, selectedCommitSha]);
  
  // Group all runs by run number to show multiple attempts regardless of commit SHA
  const runsByNumber: Record<number, GitHubWorkflowRun[]> = useMemo(() => {
    if (!runsData?.runs) return {};
    
    const groups: Record<number, GitHubWorkflowRun[]> = {};
    runsData.runs.forEach(run => {
      if (!groups[run.run_number]) {
        groups[run.run_number] = [];
      }
      groups[run.run_number].push(run);
    });
    
    return groups;
  }, [runsData]);
  
  // Check if there are multiple attempts for ANY run number (regardless of commit SHA)
  const hasMultipleAttempts: boolean = useMemo(() => {
    if (!runsData?.runs?.length) return false;
    
    // Check if any run number has multiple attempts across all runs
    return Object.values(runsByNumber).some(attempts => attempts.length > 1);
  }, [runsByNumber]);
  
  // Get all attempts for the currently selected run's run number
  const currentRunAttempts: GitHubWorkflowRun[] = useMemo(() => {
    if (!selectedRunId || !runsData?.runs) return [];
    
    const selectedRun = runsData.runs.find(r => r.id === selectedRunId);
    if (!selectedRun) return [];
    
    const allAttempts = runsByNumber[selectedRun.run_number] || [];
    // Sort by attempt number (latest first for re-runs)
    return allAttempts.sort((a, b) => b.run_attempt - a.run_attempt);
  }, [selectedRunId, runsByNumber, runsData]);

  // Auto-select the latest run for the selected commit, prioritizing highest attempt number
  useEffect(() => {
    if (filteredRuns.length > 0 && !selectedRunId) {
      // Find the run with the highest attempt number (latest)
      const latestRun = filteredRuns.reduce((latest, current) => {
        if (current.run_number === latest.run_number) {
          return current.run_attempt > latest.run_attempt ? current : latest;
        }
        // If different run numbers, prefer the one with higher run number
        return current.run_number > latest.run_number ? current : latest;
      });
      setSelectedRunId(latestRun.id);
    } else if (filteredRuns.length > 0 && selectedRunId && !filteredRuns.find(r => r.id === selectedRunId)) {
      // If selected run is not in filtered runs, select the latest available
      const latestRun = filteredRuns.reduce((latest, current) => {
        if (current.run_number === latest.run_number) {
          return current.run_attempt > latest.run_attempt ? current : latest;
        }
        return current.run_number > latest.run_number ? current : latest;
      });
      setSelectedRunId(latestRun.id);
    }
  }, [selectedCommitSha, filteredRuns, selectedRunId]);

  // Fetch details for selected workflow run
  const { data: runDetails, isLoading: isRunDetailsLoading } = useQuery<WorkflowRunDetails>({
    queryKey: selectedRunId ? ["/api/github/workflow-run", selectedRunId] : [],
    queryFn: async () => {
      if (!selectedRunId) throw new Error('No run selected');
      
      const params = createAPIParams({ owner: organization, repo: repoName, workflow });
      const response = await fetch(`/api/github/workflow-run/${selectedRunId}?${params}`);
      if (!response.ok) throw new Error(`Failed to fetch run details: ${response.statusText}`);
      return response.json();
    },
    enabled: !!selectedRunId,
  });

  // Fetch bot comments for this PR
  const { data: botCommentsData } = useQuery<{ comments: GitHubReviewComment[] }>({
    queryKey: selectedPR ? ["/api/github/pr-bot-comments", selectedPR.prNumber] : [],
    queryFn: async () => {
      if (!selectedPR) throw new Error('No PR selected');
      
      const params = createAPIParams({ owner: organization, repo: repoName, workflow });
      const response = await fetch(`/api/github/pr-bot-comments/${selectedPR.prNumber}?${params}`);
      if (!response.ok) throw new Error(`Failed to fetch bot comments: ${response.statusText}`);
      return response.json();
    },
    enabled: !!selectedPR,
  });

  // Fetch all tasks for this PR
  const { data: tasksData } = useQuery<{ tasks: Array<{ taskId: string; pathPrefix: string; taskYaml: any }>; total_count: number }>({
    queryKey: selectedPR ? ["/api/github/pr-tasks", selectedPR.prNumber] : [],
    queryFn: async () => {
      if (!selectedPR) throw new Error('No PR selected');
      
      const params = createAPIParams({ owner: organization, repo: repoName, workflow });
      const response = await fetch(`/api/github/pr-tasks/${selectedPR.prNumber}?${params}`);
      if (!response.ok) throw new Error(`Failed to fetch tasks: ${response.statusText}`);
      return response.json();
    },
    enabled: !!selectedPR,
    staleTime: CACHE_TIME.NONE,
    gcTime: CACHE_TIME.GC_LONG,
  });

  // Auto-select first task when tasks load
  useEffect(() => {
    if (tasksData?.tasks && tasksData.tasks.length > 0 && !selectedTaskId) {
      setSelectedTaskId(tasksData.tasks[0].taskId);
    }
  }, [tasksData, selectedTaskId]);

  // Get current task data for display
  const currentTask = tasksData?.tasks.find(t => t.taskId === selectedTaskId);
  const taskData = currentTask ? { taskYaml: currentTask.taskYaml, taskId: currentTask.taskId } : null;

  // Fetch PR files
  const { data: prFilesData } = useQuery<{ files: any[] }>({
    queryKey: selectedPR ? ["/api/github/pr-files", selectedPR.prNumber] : [],
    queryFn: async () => {
      if (!selectedPR) throw new Error('No PR selected');

      const params = createAPIParams({ owner: organization, repo: repoName, workflow });
      return fetchAPI(`/api/github/pr-files/${selectedPR.prNumber}?${params}`);
    },
    enabled: !!selectedPR,
  });

  // Get selected run from filtered runs
  const selectedRun = filteredRuns.find(r => r.id === selectedRunId);
  const selectedCommit = sortedCommits.find(c => c.sha === selectedCommitSha);

  // Fetch commit details for display
  const { data: commitData } = useQuery<{ message: string; author: string; email: string }>({
    queryKey: selectedCommitSha ? ["/api/github/commit", selectedCommitSha] : [],
    queryFn: async () => {
      if (!selectedCommitSha) throw new Error('No commit selected');

      const params = createAPIParams({ owner: organization, repo: repoName, workflow });
      return fetchAPI(`/api/github/commit/${selectedCommitSha}?${params}`);
    },
    enabled: !!selectedCommitSha,
  });

  // Fetch jobs for selected run to show agent results
  const { data: jobsData } = useQuery<{ jobs: Array<{ name: string; conclusion: string | null; status: string }> }>({
    queryKey: selectedRunId ? ["/api/github/workflow-jobs", selectedRunId] : [],
    queryFn: async () => {
      if (!selectedRunId) throw new Error('No run selected');

<<<<<<< HEAD
      const params = createAPIParams();

      const response = await fetch(`/api/github/workflow-jobs/${selectedRunId}?${params}`);
      if (!response.ok) throw new Error(`Failed to fetch workflow jobs: ${response.statusText}`);
      return response.json();
=======
      const params = createAPIParams({ owner: organization, repo: repoName, workflow });
      return fetchAPI(`/api/github/workflow-jobs/${selectedRunId}?${params}`);
>>>>>>> ffa891db
    },
    enabled: !!selectedRunId,
  });

  // Fetch agent test results from new API endpoint
  const { data: agentTestResultsData, isLoading: isAgentResultsLoading } = useQuery<{
    agentResults: {
      [agentName: string]: Array<{
        model: string | null;
        status: 'PASS' | 'FAIL' | 'UNKNOWN';
        source: 'artifact' | 'fallback' | 'unknown';
        conclusion: string | null;
        jobStatus: string;
      }>;
    };
  }>({
    queryKey: selectedRunId ? ["/api/github/agent-test-results", selectedRunId] : [],
    queryFn: async () => {
      if (!selectedRunId) throw new Error('No run selected');

<<<<<<< HEAD
      const params = createAPIParams();

      const response = await fetch(`/api/github/agent-test-results/${selectedRunId}?${params}`);

      if (!response.ok) {
        throw new Error(`Failed to fetch agent test results: ${response.statusText}`);
      }

      const data = await response.json();

      return data;
    },
    enabled: !!selectedRunId,
    staleTime: 60 * 1000, // Cache for 1 minute
=======
      const params = createAPIParams({ owner: organization, repo: repoName, workflow });
      return fetchAPI(`/api/github/agent-test-results/${selectedRunId}?${params}`);
    },
    enabled: !!selectedRunId,
    staleTime: CACHE_TIME.STALE_SHORT, // Cache for 1 minute
>>>>>>> ffa891db
  });

  // Find artifact with logs - prioritize recordings (which contain both .cast and .log)
  // Then fall back to dedicated log/session/test-result artifacts
  const logArtifact = runDetails?.artifacts.find(a =>
    a.name.toLowerCase().includes('recording')
  ) || runDetails?.artifacts.find(a =>
    a.name.toLowerCase().includes('log') ||
    a.name.toLowerCase().includes('session') ||
    a.name.toLowerCase().includes('test-result')
  );

  // Fetch log files from artifact - PRELOAD for performance
  const { data: logFilesData } = useQuery<{ logFiles: Array<{ name: string; path: string }> }>({
    queryKey: logArtifact ? ["/api/github/artifact-logs", logArtifact.id] : [],
    queryFn: async () => {
      if (!logArtifact) throw new Error('No log artifact selected');

      const params = createAPIParams({ owner: organization, repo: repoName, workflow });
      return fetchAPI(`/api/github/artifact-logs/${logArtifact.id}?${params}`);
    },
    enabled: !!logArtifact,
    staleTime: CACHE_TIME.STALE_LONG,
    gcTime: CACHE_TIME.GC_MEDIUM,
  });

  // Use React Query for log content fetching - REPLACE useEffect for consistency and caching
  const logContentQuery = useQuery<{ content: string }>({
    queryKey: logArtifact && selectedLogFile ? [
      "log-content",
      logArtifact.id,
      selectedLogFile
    ] : [],
    queryFn: async () => {
      if (!logArtifact || !selectedLogFile) {
        throw new Error('No log artifact or file selected');
      }
      
      const params = createAPIParams({ owner: organization, repo: repoName, workflow }, { path: selectedLogFile });
      
      const response = await fetch(`/api/github/artifact-log-content/${logArtifact.id}?${params}`);
      
      if (!response.ok) {
        const errorData = await response.json().catch(() => ({ error: response.statusText }));
        throw new Error(errorData.error || `Failed to fetch log: ${response.statusText}`);
      }
      
      return await response.json();
    },
    enabled: !!(logArtifact && selectedLogFile),
    staleTime: CACHE_TIME.STALE_LONG,
    gcTime: CACHE_TIME.GC_MEDIUM,
    retry: 1,
    refetchOnWindowFocus: false,
  });

  // Update logContent state from React Query and clean ANSI codes
  const logContent = logContentQuery.data?.content || null;
  const processedLogContent = useMemo(() => cleanAnsiCodes(logContent || ''), [logContent]);

  const duration = selectedRun ? (() => {
    const startTime = new Date(selectedRun.created_at).getTime();
    
    if (selectedRun.status === 'in_progress') {
      // For in-progress runs, use current time
      const durationMs = Date.now() - startTime;
      return Math.floor(durationMs / 1000);
    } else if (selectedRun.status === 'completed') {
      // For completed runs, estimate reasonable duration
      const endTime = new Date(selectedRun.updated_at).getTime();
      const durationMs = endTime - startTime;
      const durationSecs = Math.floor(durationMs / 1000);
      
      // If duration seems unreasonable or negative, use typical workflow duration
      if (durationSecs < 0 || durationSecs > 4 * 60 * 60) {
        // Most workflows take 20-40 minutes, estimate 30 minutes
        return 30 * 60;
      }
      
      return durationSecs;
    }
    
    return 0;
  })() : 0;

  // Fetch cast list to get all available agents and cast files - PRELOAD for performance
  const { data: castListData } = useQuery<{
    castFiles: Array<{
      artifact_id: number;
      artifact_name: string;
      expired: boolean;
      files: Array<{ name: string; path: string; size: number }>;
    }>
  }>({
    queryKey: selectedRunId ? ["/api/github/cast-list", selectedRunId, selectedCommitSha, selectedPR?.prNumber] : [],
    queryFn: async () => {
      if (!selectedRunId) throw new Error('No run selected');
<<<<<<< HEAD
      
      const params = createAPIParams();

      const response = await fetch(`/api/github/cast-list/${selectedRunId}?${params}`);
      if (!response.ok) throw new Error(`Failed to fetch cast list: ${response.statusText}`);
      const data = await response.json();

      return data;
=======

      const params = createAPIParams({ owner: organization, repo: repoName, workflow });
      return fetchAPI(`/api/github/cast-list/${selectedRunId}?${params}`);
>>>>>>> ffa891db
    },
    enabled: !!selectedRunId,
    staleTime: CACHE_TIME.STALE_SHORT, // Cache for 1 minute
    gcTime: CACHE_TIME.STALE_LONG, // Keep in memory for 10 minutes
  });

  // Filter cast files by selected task (if task is selected) - MUST BE AFTER castListData
  const taskFilteredCastFiles = useMemo(() => {
    if (!castListData?.castFiles || !selectedTaskId) return castListData?.castFiles || [];
    
    // Filter files that belong to the selected task's directory
    return castListData.castFiles.map((cf: any) => ({
      ...cf,
      files: cf.files.filter((f: any) => f.path.startsWith(`tasks/${selectedTaskId}/`) || f.path.includes(`/${selectedTaskId}/`))
    })).filter((cf: any) => cf.files.length > 0);
  }, [castListData, selectedTaskId]);

  // Filter log files by selected task - MUST BE AFTER logFilesData
  const taskFilteredLogFiles = useMemo(() => {
    if (!logFilesData?.logFiles || !selectedTaskId) return logFilesData?.logFiles || [];
    
    return logFilesData.logFiles.filter((lf: any) =>
      lf.path.startsWith(`tasks/${selectedTaskId}/`) || lf.path.includes(`/${selectedTaskId}/`)
    );
  }, [logFilesData, selectedTaskId]);

  // Parse available agents from cast list - filter out artifacts with no .cast files and apply task filter
  const availableAgents = useMemo(() => {
    if (!taskFilteredCastFiles) return [];
    
    const agents = taskFilteredCastFiles
      .filter((cf: any) => cf.files.length > 0) // Only include artifacts that have .cast files
      .map((cf: any) => {
        // Parse agent name: recordings-nop → NOP, recordings-terminus-gpt4 → Terminus (GPT-4)
        const name = cf.artifact_name.replace(/^recordings-/i, '');
        
        // Parse agent and model from artifact name
        let baseName = '';
        let model = '';
        
        if (name === 'nop') {
          baseName = 'NOP';
        } else if (name === 'oracle') {
          baseName = 'Oracle';
        } else if (name.startsWith('terminus')) {
          baseName = 'Terminus';
          // Extract model from name: terminus-gpt4 → GPT-4.1
          const modelPart = name.replace('terminus-', '').replace('terminus', '');
          if (modelPart) {
            if (modelPart.includes('gpt')) {
              model = 'GPT-4.1';
            } else if (modelPart.includes('claude')) {
              model = 'Claude 4 Sonnet';
            } else if (modelPart.includes('gemini')) {
              model = 'Gemini 2.5 Pro';
            } else {
              model = modelPart.toUpperCase();
            }
          }
        } else {
          baseName = name.charAt(0).toUpperCase() + name.slice(1);
        }
        
        const displayName = model ? `${baseName} (${model})` : baseName;
        
        return {
          id: cf.artifact_id,
          name: name,
          baseName: baseName,
          model: model,
          displayName: displayName,
          artifact_name: cf.artifact_name,
          files: cf.files,
          expired: cf.expired,
          sortOrder: baseName === 'NOP' ? 0 : baseName === 'Oracle' ? 1 : baseName === 'Terminus' ? 2 : 999
        };
      })
      .sort((a: any, b: any) => {
        // Sort by defined order: NOP first, Oracle second, then Terminus, then others
        if (a.sortOrder !== b.sortOrder) {
          return a.sortOrder - b.sortOrder;
        }
        // Within same agent type (like multiple Terminus), sort alphabetically by model
        return a.displayName.localeCompare(b.displayName);
      });
    
    return agents;
  }, [taskFilteredCastFiles]);

  // Auto-select first log file from task-filtered list
  useEffect(() => {
    if (taskFilteredLogFiles && taskFilteredLogFiles.length > 0 && !selectedLogFile) {
      setSelectedLogFile(taskFilteredLogFiles[0].path);
    }
  }, [taskFilteredLogFiles, selectedLogFile]);

  // Auto-select first agent
  useEffect(() => {
    if (availableAgents.length > 0 && !selectedAgent) {
      setSelectedAgent(availableAgents[0].artifact_name);
    }
  }, [availableAgents, selectedAgent]);

  // Memoize selected agent data to prevent constant re-renders
  const selectedAgentData = useMemo(() => {
    return availableAgents.find((a: any) => a.artifact_name === selectedAgent);
  }, [availableAgents, selectedAgent]);
  
  const selectedCastFile = useMemo(() => {
    return selectedAgentData?.files.find((f: any) => f.name === `${castType}.cast`);
  }, [selectedAgentData, castType]);

  // Use React Query for cast file caching with custom queryFn - PRELOAD first agent
  const castFileQuery = useQuery<{ content: string }>({
    queryKey: selectedAgentData && selectedCastFile ? [
      "cast-file",
      selectedRunId,
      selectedAgentData.id,
      selectedCastFile.path,
      selectedCommitSha,
      selectedPR?.prNumber
    ] : [],
    queryFn: async () => {
      if (!selectedAgentData || !selectedCastFile) {
        throw new Error('No agent or cast file selected');
      }
      
<<<<<<< HEAD
      const params = createAPIParams({ path: selectedCastFile.path });
=======
      const params = createAPIParams({ owner: organization, repo: repoName, workflow }, { path: selectedCastFile.path });
>>>>>>> ffa891db

      const response = await fetch(`/api/github/cast-file-by-path/${selectedAgentData.id}?${params}`);

      if (!response.ok) {
        const errorData = await response.json().catch(() => ({ error: response.statusText }));
        throw new Error(errorData.error || `Failed to fetch cast: ${response.statusText}`);
      }

      const data = await response.json();

      return data;
    },
    enabled: !!(selectedAgentData && selectedCastFile),
    staleTime: CACHE_TIME.NONE,
    gcTime: CACHE_TIME.STALE_MEDIUM,
    retry: 1,
    refetchOnWindowFocus: false,
  });

<<<<<<< HEAD
  const getWorkflowStatusColor = (status: string, conclusion?: string | null) => {
    if (status === 'completed') {
      switch (conclusion) {
        case 'success': return 'bg-success/20 text-success';
        case 'failure': return 'bg-destructive/20 text-destructive';
        default: return 'bg-muted/20 text-muted-foreground';
      }
    } else if (status === 'in_progress') {
      return 'bg-warning/20 text-warning';
    }
    return 'bg-primary/20 text-primary';
  };

  const getWorkflowStatusIcon = (status: string, conclusion?: string | null) => {
    if (status === 'completed') {
      switch (conclusion) {
        case 'success': return <CheckCircle className="h-4 w-4 text-success" />;
        case 'failure': return <XCircle className="h-4 w-4 text-destructive" />;
        default: return <XCircle className="h-4 w-4 text-muted-foreground" />;
      }
    } else if (status === 'in_progress') {
      return <Clock className="h-4 w-4 text-warning animate-pulse" />;
    }
    return <Clock className="h-4 w-4 text-primary" />;
  };

  const formatDate = (dateString: string) => {
    return new Date(dateString).toLocaleString();
  };

  const getStatusColor = (status: string, conclusion?: string | null) => {
    if (status === 'completed' && conclusion) {
      switch (conclusion) {
        case 'success': return 'text-green-600';
        case 'failure': return 'text-red-600';
        case 'cancelled': return 'text-gray-600';
        case 'timed_out': return 'text-orange-600';
        case 'skipped': return 'text-blue-600';
        case 'neutral': return 'text-gray-600';
        case 'action_required': return 'text-yellow-600';
        default: return 'text-gray-600';
      }
    }
    
    switch (status) {
      case 'in_progress': return 'text-orange-600';
      case 'queued': return 'text-blue-600';
      case 'requested': case 'waiting': case 'pending': return 'text-gray-600';
      default: return 'text-gray-600';
    }
  };

  const getStatusIcon = (status: string, conclusion?: string | null) => {
    if (status === 'completed' && conclusion) {
      switch (conclusion) {
        case 'success': return <CheckCircle className="h-5 w-5 text-green-600" />;
        case 'failure': return <XCircle className="h-5 w-5 text-red-600" />;
        case 'cancelled': return <XCircle className="h-5 w-5 text-gray-600" />;
        case 'timed_out': return <Clock className="h-5 w-5 text-orange-600" />;
        case 'skipped': return <Clock className="h-5 w-5 text-blue-600" />;
        case 'neutral': return <Clock className="h-5 w-5 text-gray-600" />;
        case 'action_required': return <Clock className="h-5 w-5 text-yellow-600" />;
        default: return <Clock className="h-5 w-5 text-gray-600" />;
      }
    }
    
    switch (status) {
      case 'in_progress': return <Clock className="h-5 w-5 animate-pulse text-orange-600" />;
      case 'queued': return <Clock className="h-5 w-5 text-blue-600" />;
      case 'requested': case 'waiting': case 'pending': return <Clock className="h-5 w-5 text-gray-600" />;
      default: return <Clock className="h-5 w-5 text-gray-600" />;
    }
  };

=======
>>>>>>> ffa891db
  if (!selectedPR) {
    return (
      <div className="flex-1 flex items-center justify-center bg-background">
        <div className="text-center">
          <GitPullRequest className="h-12 w-12 text-muted-foreground mx-auto mb-4" />
          <h2 className="text-lg font-semibold text-foreground mb-2">Select a Pull Request</h2>
          <p className="text-muted-foreground">Choose a PR from the sidebar to view details</p>
        </div>
      </div>
    );
  }

  if (isPRLoading || isRunsLoading) {
    return (
      <div className="flex-1 flex items-center justify-center bg-background">
        <div className="text-center">
          <div className="animate-spin rounded-full h-8 w-8 border-2 border-primary border-t-transparent mx-auto mb-4"></div>
          <p className="text-muted-foreground">Loading...</p>
        </div>
      </div>
    );
  }

  if (!prData) {
    return (
      <div className="flex-1 flex items-center justify-center bg-background">
        <div className="text-center">
          <XCircle className="h-12 w-12 text-destructive mx-auto mb-4" />
          <h2 className="text-lg font-semibold">Failed to Load PR</h2>
        </div>
      </div>
    );
  }


  // Build file tree from flat list
  const buildFileTree = (files: any[]) => {
    const tree: any = {};
    files.forEach((file: any) => {
      const parts = file.path.split('/');
      let current = tree;
      parts.forEach((part: string, index: number) => {
        if (index === parts.length - 1) {
          // Leaf node (file)
          if (!current._files) current._files = [];
          current._files.push({ ...file, name: part });
        } else {
          // Directory node
          if (!current[part]) {
            current[part] = {};
          }
          current = current[part];
        }
      });
    });
    return tree;
  };

  // Render tree recursively
  const renderTree = (node: any, path: string = ''): JSX.Element[] => {
    const elements: JSX.Element[] = [];
    
    // Render directories
    Object.keys(node).forEach(key => {
      if (key === '_files') return;
      
      const fullPath = path ? `${path}/${key}` : key;
      elements.push(
        <div key={fullPath} className="ml-2">
          <div className="flex items-center gap-1 p-1 text-sm text-muted-foreground">
            <ChevronRight className="h-4 w-4" />
            <span>{key}/</span>
          </div>
          {renderTree(node[key], fullPath)}
        </div>
      );
    });
    
    // Render files
    if (node._files) {
      node._files.forEach((file: any) => {
        elements.push(
          <div
            key={file.sha}
            className={`flex items-center gap-2 p-2 ml-2 hover:bg-muted rounded cursor-pointer transition-colors ${
              selectedFile?.path === file.path ? 'bg-primary/20 border border-primary/30' : ''
            }`}
            onClick={async () => {
              setSelectedFile(file);
              // Fetch file content
              try {
                const params = createAPIParams({ owner: organization, repo: repoName, workflow }, { path: file.path });

                const response = await fetch(`/api/github/pr-file-content/${selectedPR.prNumber}?${params}`);
                const data = await response.json();
                if (data.content) {
                  setFileContent(data.content);
                }
              } catch (error) {
                setFileContent('Error loading file content');
              }
            }}
          >
            <FileCode className="h-3 w-3 text-accent flex-shrink-0" />
            <span className="text-sm truncate">{file.name}</span>
          </div>
        );
      });
    }
    
    return elements;
  };

  const fileTree = prFilesData ? buildFileTree(prFilesData.files) : {};

  return (
    <div className="flex-1 flex flex-col">
      {/* Header - Part of content flow, not sticky */}
      <header className="bg-card border-b border-border px-6 py-3">
        <div className="flex items-center justify-between gap-4">
          {/* PR Title with Commit and Run Info */}
          <div className="min-w-0 flex-1">
            <div className="flex items-center gap-2">
              <h2 className="text-sm font-medium text-foreground truncate" title={`#${prData.number}: ${prData.title}`}>
                #{prData.number}: {prData.title}
              </h2>
              {selectedCommit && (
                <>
                  <span className="text-sm text-muted-foreground">•</span>
                  <code className="text-sm text-muted-foreground font-mono" title={selectedCommit.message}>
                    {selectedCommit.sha.substring(0, 7)}
                  </code>
                </>
              )}
              {selectedRun && selectedCommit && <span className="text-sm text-muted-foreground">•</span>}
              {selectedRun && (
                <span className="text-sm text-muted-foreground">Run #{selectedRun.run_number}</span>
              )}
            </div>
          </div>

          <div className="flex items-center gap-2 flex-shrink-0">
            {/* Run Selector - Show when multiple attempts exist for any run number */}
            {hasMultipleAttempts && (
              <Select
                value={selectedRunId?.toString() || ""}
                onValueChange={(value) => {
                  const numValue = Number(value);
                  if (!isNaN(numValue)) {
                    setSelectedRunId(numValue);
                  }
                }}
              >
                <SelectTrigger className="w-60 h-8 text-xs">
                  <SelectValue />
                </SelectTrigger>
                <SelectContent className="w-96">
                  {(() => {
                    // Show all runs with multiple attempts for the current commit
                    if (!filteredRuns.length) return [];
                    
                    // Find run numbers that have multiple attempts
                    const multiAttemptRuns: GitHubWorkflowRun[] = [];
                    const processedRunNumbers = new Set<number>();
                    
                    filteredRuns.forEach(run => {
                      if (!processedRunNumbers.has(run.run_number)) {
                        const allAttempts = runsByNumber[run.run_number] || [];
                        if (allAttempts.length > 1) {
                          // Include all attempts for this run number
                          multiAttemptRuns.push(...allAttempts);
                        } else {
                          // Include the single run
                          multiAttemptRuns.push(run);
                        }
                        processedRunNumbers.add(run.run_number);
                      }
                    });
                    
                    // Sort by run number desc, then by attempt desc
                    return multiAttemptRuns.sort((a, b) => {
                      if (a.run_number !== b.run_number) {
                        return b.run_number - a.run_number;
                      }
                      return b.run_attempt - a.run_attempt;
                    });
                  })().map((run, index) => {
                    const dateStr = formatDateCompact(run.created_at);
                    const timeStr = formatTime(run.created_at);
                    const statusText = getWorkflowStatusLabel(run.status, run.conclusion);

                    return (
                      <SelectItem key={run.id} value={run.id.toString()}>
                        <div className="flex items-center gap-2" title={`Run #${run.run_number} Attempt ${run.run_attempt} - ${statusText}`}>
                          <code className="text-xs font-mono flex-shrink-0">#{run.run_number}.{run.run_attempt}</code>
                          {index === 0 && <Badge variant="default" className="text-xs px-1.5 flex-shrink-0 bg-info text-info-foreground border-info">Latest</Badge>}
                          <span className="text-xs text-muted-foreground truncate">
                            {run.head_sha.substring(0, 7)} • {dateStr} {timeStr}
                          </span>
                        </div>
                      </SelectItem>
                    );
                  })}
                </SelectContent>
              </Select>
            )}

            {/* Commit Selector - Sorted by date (latest first) */}
            {sortedCommits.length > 1 && (
              <Select
                value={selectedCommitSha || ""}
                onValueChange={(value) => setSelectedCommitSha(value)}
              >
                <SelectTrigger className="w-60 h-8">
                  <SelectValue />
                </SelectTrigger>
                <SelectContent className="w-96">
                  {sortedCommits.map((commit, index) => (
                    <SelectItem key={commit.sha} value={commit.sha}>
                      <div className="flex items-center gap-2" title={commit.message}>
                        <code className="text-xs font-mono flex-shrink-0">{commit.sha.substring(0, 7)}</code>
                        {index === 0 && <Badge variant="default" className="text-xs px-1.5 flex-shrink-0 bg-info text-info-foreground border-info">Latest</Badge>}
                        <span className="text-xs text-muted-foreground truncate">
                          {commit.message.split('\n')[0]}
                        </span>
                      </div>
                    </SelectItem>
                  ))}
                </SelectContent>
              </Select>
            )}
            
            <Button variant="secondary" size="sm" asChild className="flex-shrink-0">
              <a
                href={prData.html_url}
                target="_blank"
                rel="noopener noreferrer"
                className="flex items-center gap-2"
              >
                <ExternalLink className="h-4 w-4" />
                View on GitHub
              </a>
            </Button>
          </div>
        </div>
      </header>

      {/* Tab Content */}
      <div className="flex-1 overflow-y-auto scrollbar-thin">
        <Tabs value={activeTab} onValueChange={setActiveTab} className="h-full">
          <div className="bg-card border-b border-border px-6">
            <TabsList className="grid grid-cols-5 w-full max-w-2xl bg-transparent h-auto p-0">
              <TabsTrigger
                value="overview"
                className="flex items-center gap-2 px-1 py-4 border-b-2 border-transparent data-[state=active]:border-primary data-[state=active]:bg-transparent"
                data-testid="tab-overview"
              >
                <BarChart3 className="h-4 w-4" />
                Overview
              </TabsTrigger>
              <TabsTrigger
                value="terminal"
                className="flex items-center gap-2 px-1 py-4 border-b-2 border-transparent data-[state=active]:border-primary data-[state=active]:bg-transparent"
                data-testid="tab-terminal"
              >
                <Terminal className="h-4 w-4" />
                Terminal
              </TabsTrigger>
              <TabsTrigger
                value="logs"
                className="flex items-center gap-2 px-1 py-4 border-b-2 border-transparent data-[state=active]:border-primary data-[state=active]:bg-transparent"
                data-testid="tab-logs"
              >
                <Bug className="h-4 w-4" />
                Logs
              </TabsTrigger>
              <TabsTrigger
                value="files"
                className="flex items-center gap-2 px-1 py-4 border-b-2 border-transparent data-[state=active]:border-primary data-[state=active]:bg-transparent"
                data-testid="tab-files"
              >
                <FileCode className="h-4 w-4" />
                Files
              </TabsTrigger>
              <TabsTrigger
                value="comments"
                className="flex items-center gap-2 px-1 py-4 border-b-2 border-transparent data-[state=active]:border-primary data-[state=active]:bg-transparent"
                data-testid="tab-comments"
              >
                <MessageSquare className="h-4 w-4" />
                Comments
              </TabsTrigger>
            </TabsList>
          </div>

          <TabsContent value="overview" className="p-6 space-y-6 m-0 flex-1 overflow-y-auto">
            {!selectedRun && selectedCommitSha && filteredRuns.length === 0 ? (
              <Card>
                <CardContent className="p-8 text-center">
                  <Clock className="h-12 w-12 text-muted-foreground mx-auto mb-4 opacity-50" />
                  <h3 className="text-lg font-semibold mb-2">No Workflow Runs</h3>
                  <p className="text-muted-foreground">No workflow runs found for this commit.</p>
                </CardContent>
              </Card>
            ) : selectedRun ? (
              <>
                {/* Task Information - Three Column Layout */}
                <div className="grid grid-cols-1 lg:grid-cols-3 gap-6">
                  <Card>
                    <CardHeader>
                      <div className="flex items-center justify-between">
                        <CardTitle>Task Details</CardTitle>
                        {tasksData && tasksData.tasks.length > 1 && (
                          <Select
                            value={selectedTaskId || ""}
                            onValueChange={(value) => setSelectedTaskId(value)}
                          >
                            <SelectTrigger className="w-64 h-8">
                              <SelectValue placeholder="Select Task" />
                            </SelectTrigger>
                            <SelectContent>
                              {tasksData.tasks.map((task) => (
                                <SelectItem key={task.taskId} value={task.taskId}>
                                  <code className="text-sm font-mono">{task.taskId}</code>
                                </SelectItem>
                              ))}
                            </SelectContent>
                          </Select>
                        )}
                      </div>
                    </CardHeader>
                    <CardContent>
                      <div className="space-y-4">
                        <div>
                          <label className="text-sm text-muted-foreground block mb-1">Task ID</label>
                          <p className="text-base font-medium flex items-center gap-2">
                            <Tag className="h-5 w-5 text-info" />
                            {taskData?.taskId || 'N/A'}
                          </p>
                          {tasksData && tasksData.tasks.length > 1 && (
                            <p className="text-xs text-warning mt-1">
                              {tasksData.tasks.length} tasks available
                            </p>
                          )}
                        </div>
                        <div>
                          <label className="text-sm text-muted-foreground block mb-1">Duration</label>
                          <p className="text-base flex items-center gap-2">
                            <Clock className="h-5 w-5 text-success" />
                            {formatDuration(duration)}
                          </p>
                        </div>
                        <div>
                          <label className="text-sm text-muted-foreground block mb-1">Difficulty</label>
                          <p className="text-base capitalize flex items-center gap-2">
                            <BarChart3 className="h-5 w-5 text-warning" />
                            {taskData?.taskYaml?.difficulty || 'N/A'}
                          </p>
                        </div>
                        {taskData?.taskYaml?.category && (
                          <div>
                            <label className="text-sm text-muted-foreground block mb-1">Category</label>
                            <p className="text-base flex items-center gap-2">
                              <Tag className="h-5 w-5 text-merged" />
                              {taskData.taskYaml.category}
                            </p>
                          </div>
                        )}
                        {taskData?.taskYaml?.max_agent_timeout_sec && (
                          <div>
                            <label className="text-sm text-muted-foreground block mb-1">Max Agent Timeout</label>
                            <p className="text-base flex items-center gap-2">
                              <Clock className="h-5 w-5 text-destructive" />
                              {taskData.taskYaml.max_agent_timeout_sec}s
                            </p>
                          </div>
                        )}
                        {taskData?.taskYaml?.max_test_timeout_sec && (
                          <div>
                            <label className="text-sm text-muted-foreground block mb-1">Max Test Timeout</label>
                            <p className="text-base flex items-center gap-2">
                              <Clock className="h-5 w-5 text-warning" />
                              {taskData.taskYaml.max_test_timeout_sec}s
                            </p>
                          </div>
                        )}
                        {taskData?.taskYaml?.tags && taskData.taskYaml.tags.length > 0 && (
                          <div>
                            <label className="text-sm text-muted-foreground block mb-1">Tags</label>
                            <div className="flex flex-wrap gap-1">
                              {taskData.taskYaml.tags.map((tag: string) => (
                                <Badge key={tag} variant="secondary" className="text-xs">
                                  {tag}
                                </Badge>
                              ))}
                            </div>
                          </div>
                        )}
                      </div>
                    </CardContent>
                  </Card>

                  <Card>
                    <CardHeader className="pb-3">
                      <CardTitle>Agent Results</CardTitle>
                    </CardHeader>
<<<<<<< HEAD
                    <CardContent className="pt-0">
                      <AgentResultsTable
                        agentTestResultsData={agentTestResultsData}
                        isLoading={isAgentResultsLoading}
                      />
=======
                    <CardContent>
                      {jobsData && jobsData.jobs.length > 0 ? (
                        <div className="space-y-3">
                          {(() => {
                            // Use utility function for robust job parsing
                            const sortedAgentEntries = parseAgentTestResults(jobsData.jobs);
                            
                            if (sortedAgentEntries.length === 0) {
                              return <p className="text-sm text-muted-foreground">No agent test results available</p>;
                            }
                            
                            
                            
                            return sortedAgentEntries.map(([agentName, tests]) => {
                              // If all tests have models, show as grouped
                              const hasModels = tests.some(t => t.model);
                              
                              if (hasModels) {
                                return (
                                  <div key={agentName} className="space-y-1">
                                    <div className="font-semibold text-sm text-foreground py-1.5 px-3">
                                      {agentName}
                                    </div>
                                    {tests.map((test, idx) => (
                                      <div key={idx} className="flex items-center justify-between pl-8 pr-3 py-1.5 bg-muted/30 rounded">
                                        <span className="text-sm text-muted-foreground">
                                          {test.model || 'Default'}
                                        </span>
                                        <div className="flex items-center gap-2 flex-shrink-0">
                                          {test.conclusion === 'success' ? (
                                            <>
                                              <CheckCircle className="h-4 w-4 text-success" />
                                              <span className="text-sm text-success font-medium">PASS</span>
                                            </>
                                          ) : test.conclusion === 'failure' ? (
                                            <>
                                              <XCircle className="h-4 w-4 text-destructive" />
                                              <span className="text-sm text-destructive font-medium">FAIL</span>
                                            </>
                                          ) : (
                                            <span className="text-sm text-muted-foreground">
                                              {test.status?.toUpperCase() || 'PENDING'}
                                            </span>
                                          )}
                                        </div>
                                      </div>
                                    ))}
                                  </div>
                                );
                              } else {
                                // Agent without models - show result inline
                                const test = tests[0];
                                return (
                                  <div key={agentName} className="flex items-center justify-between py-1.5 bg-muted/30 rounded px-3">
                                    <span className="text-sm font-semibold text-foreground">
                                      {agentName}
                                    </span>
                                    <div className="flex items-center gap-2">
                                      {test.conclusion === 'success' ? (
                                        <>
                                          <CheckCircle className="h-4 w-4 text-success" />
                                          <span className="text-sm text-success font-medium">PASS</span>
                                        </>
                                      ) : test.conclusion === 'failure' ? (
                                        <>
                                          <XCircle className="h-4 w-4 text-destructive" />
                                          <span className="text-sm text-destructive font-medium">FAIL</span>
                                        </>
                                      ) : (
                                        <span className="text-sm text-muted-foreground">
                                          {test.status?.toUpperCase() || 'PENDING'}
                                        </span>
                                      )}
                                    </div>
                                  </div>
                                );
                              }
                            });
                          })()}
                        </div>
                      ) : (
                        <p className="text-sm text-muted-foreground">No agent results available</p>
                      )}
>>>>>>> ffa891db
                    </CardContent>
                  </Card>

                  <Card>
                    <CardHeader>
                      <CardTitle>Pull Request Details</CardTitle>
                    </CardHeader>
                    <CardContent>
                      <div className="space-y-4">
                        <div>
                          <label className="text-sm text-muted-foreground block mb-1">Author</label>
                          <p className="text-base flex items-center gap-2">
                            <User className="h-5 w-5 text-info" />
                            {taskData?.taskYaml?.author_name || commitData?.author || prData.user.login}
                            {(commitData?.email || taskData?.taskYaml?.author_email) && (
                              <span className="text-sm text-muted-foreground"> &lt;{commitData?.email || taskData?.taskYaml?.author_email}&gt;</span>
                            )}
                          </p>
                        </div>
                        <div>
                          <label className="text-sm text-muted-foreground block mb-1">Github Username</label>
                          <p className="text-base flex items-center gap-2">
                            <User className="h-5 w-5 text-merged" />
                            {prData.user.login}
                          </p>
                        </div>
                        <div>
                          <label className="text-sm text-muted-foreground block mb-1">Created At</label>
                          <p className="text-base flex items-center gap-2">
                            <Calendar className="h-5 w-5 text-info" />
                            {formatDate(prData.created_at)}
                          </p>
                        </div>
                        <div>
                          <label className="text-sm text-muted-foreground block mb-1">Updated At</label>
                          <p className="text-base flex items-center gap-2">
                            <TrendingUp className="h-5 w-5 text-warning" />
                            {formatDate(prData.updated_at)}
                          </p>
                        </div>
                        {selectedRun && (
                          <div>
                            <label className="text-sm text-muted-foreground block mb-1">Workflow Status</label>
                            <p className="text-base flex items-center gap-2">
                              {getWorkflowStatusIcon(selectedRun.status, selectedRun.conclusion)}
                              <span className={`font-medium ${getWorkflowStatusColor(selectedRun.status, selectedRun.conclusion)}`}>
                                {getWorkflowStatusLabel(selectedRun.status, selectedRun.conclusion)}
                              </span>
                            </p>
                          </div>
                        )}
                        {prData.merged_at && (
                          <div>
                            <label className="text-sm text-muted-foreground block mb-1">Merged At</label>
                            <p className="text-base flex items-center gap-2">
                              <GitCommit className="h-5 w-5 text-merged" />
                              {formatDate(prData.merged_at)}
                            </p>
                          </div>
                        )}
                        <div>
                          <label className="text-sm text-muted-foreground block mb-1">Commit</label>
                          <div className="space-y-2">
                            <div className="flex items-center gap-2">
                              <code className="text-sm font-mono bg-muted px-1.5 py-0.5 rounded">
                                {(selectedCommitSha || selectedRun?.head_sha || '').substring(0, 7)}
                              </code>
                              <Button
                                variant="ghost"
                                size="sm"
                                asChild
                                className="h-6 px-2"
                              >
                                <a
                                  href={`https://github.com/${organization}/${repoName}/commit/${selectedCommitSha || selectedRun?.head_sha}`}
                                  target="_blank"
                                  rel="noopener noreferrer"
                                  className="flex items-center gap-1"
                                >
                                  <ExternalLink className="h-3 w-3" />
                                  <span className="text-xs">View</span>
                                </a>
                              </Button>
                            </div>
                            <p className="text-sm text-foreground break-words whitespace-normal leading-relaxed">
                              {commitData?.message?.split('\n')[0] || selectedCommit?.message?.split('\n')[0] || 'No commit message'}
                            </p>
                            {selectedCommit && (
                              <p className="text-xs text-muted-foreground">
                                {formatDate(selectedCommit.date)}
                              </p>
                            )}
                          </div>
                        </div>
                      </div>
                    </CardContent>
                  </Card>
                </div>

                {/* Task Instruction */}
                {taskData?.taskYaml?.instruction && (
                  <Card>
                    <CardHeader>
                      <CardTitle>Task Instruction</CardTitle>
                    </CardHeader>
                    <CardContent>
                      <div className="bg-muted rounded-lg p-4">
                        <pre className="text-sm whitespace-pre-wrap text-foreground">
                          {taskData.taskYaml.instruction}
                        </pre>
                      </div>
                    </CardContent>
                  </Card>
                )}
              </>
            ) : null}
          </TabsContent>

          <TabsContent value="terminal" className="p-0 m-0 h-full">
            <div className="h-full flex flex-col">
              {/* Stable Control Bar */}
              {availableAgents.length > 0 && (
                <div className="bg-card border-b border-border p-4 flex-shrink-0">
                  <div className="flex items-center gap-3">
                    <Select
                      value={selectedAgent || ""}
                      onValueChange={setSelectedAgent}
                    >
                      <SelectTrigger className="w-64">
                        <SelectValue placeholder="Select Agent" />
                      </SelectTrigger>
                      <SelectContent>
                        {availableAgents.map((agent: any) => (
                          <SelectItem key={agent.artifact_name} value={agent.artifact_name}>
                            {agent.displayName}
                          </SelectItem>
                        ))}
                      </SelectContent>
                    </Select>
                    <div className="flex gap-2">
                      <Button
                        variant={castType === 'agent' ? 'default' : 'outline'}
                        size="sm"
                        onClick={() => setCastType('agent')}
                      >
                        Agent
                      </Button>
                      <Button
                        variant={castType === 'tests' ? 'default' : 'outline'}
                        size="sm"
                        onClick={() => setCastType('tests')}
                      >
                        Tests
                      </Button>
                    </div>
                    {selectedAgentData && (
                      <Button
                        variant="secondary"
                        size="sm"
                        onClick={() => window.open(`/api/github/download-artifact/${selectedRunId}/${selectedAgentData.artifact_name}`, '_blank')}
                      >
                        <Download className="h-4 w-4 mr-1" />
                        Download
                      </Button>
                    )}
                  </div>
                </div>
              )}

              {/* Stable Content Area - Increased height for better visibility */}
              <div className="flex-1 min-h-[600px] h-full">
                {castFileQuery.error ? (
                  <div className="h-full flex items-center justify-center p-8">
                    <div className="text-center">
                      <XCircle className="h-12 w-12 text-destructive mx-auto mb-4" />
                      <p className="text-muted-foreground">Error loading cast file</p>
                      <p className="text-sm text-muted-foreground mt-2">
                        {(castFileQuery.error as Error)?.message || 'Failed to load cast file'}
                      </p>
                      {selectedAgentData?.expired && (
                        <div className="mt-4 p-3 bg-warning/10 border border-warning/30 rounded-lg">
                          <p className="text-sm text-warning">
                            📦 This artifact has expired and is no longer available for download
                          </p>
                        </div>
                      )}
                    </div>
                  </div>
                ) : !selectedCastFile ? (
                  <div className="h-full flex items-center justify-center p-8">
                    <div className="text-center">
                      <Terminal className="h-12 w-12 text-muted-foreground mx-auto mb-4" />
                      <p className="text-muted-foreground">
                        {availableAgents.length > 0 ?
                          `No ${castType} recording found for this agent` :
                          'No terminal recordings available'
                        }
                      </p>
                      {selectedAgentData?.expired && (
                        <div className="mt-4 p-3 bg-warning/10 border border-warning/30 rounded-lg">
                          <p className="text-sm text-warning">
                            📦 This artifact has expired and is no longer available for download
                          </p>
                        </div>
                      )}
                    </div>
                  </div>
                ) : castFileQuery.isLoading ? (
                  <div className="h-full flex items-center justify-center p-8">
                    <div className="text-center">
                      <div className="animate-spin rounded-full h-8 w-8 border-2 border-primary border-t-transparent mx-auto mb-4"></div>
                      <p className="text-muted-foreground">Loading terminal session...</p>
                    </div>
                  </div>
                ) : castFileQuery.data?.content ? (
                  <div className="h-full">
                    <CustomTerminalViewer
                      castContent={castFileQuery.data.content}
                      showAgentThinking={castType === 'agent'}
                    />
                  </div>
                ) : (
                  <div className="h-full flex items-center justify-center p-8">
                    <div className="text-center">
                      <Terminal className="h-12 w-12 text-muted-foreground mx-auto mb-4" />
                      <p className="text-muted-foreground">No cast content available</p>
                      {selectedAgentData?.expired && (
                        <div className="mt-4 p-3 bg-warning/10 border border-warning/30 rounded-lg">
                          <p className="text-sm text-warning">
                            📦 This artifact has expired and is no longer available for download
                          </p>
                        </div>
                      )}
                    </div>
                  </div>
                )}
              </div>
            </div>
          </TabsContent>

          <TabsContent value="files" className="p-0 m-0 h-full">
            {prFilesData && prFilesData.files.length > 0 ? (
              <div className="flex h-full">
                {/* File Tree Sidebar */}
                <div className="w-80 border-r border-border bg-card overflow-y-auto scrollbar-thin">
                  <div className="p-4 border-b border-border">
                    <div className="flex items-center justify-between">
                      <span className="text-sm font-medium text-muted-foreground">Modified</span>
                      <Badge variant="secondary" className="text-xs">{prFilesData.files.length}</Badge>
                    </div>
                  </div>
                  <div className="p-2">
                    {renderTree(fileTree)}
                  </div>
                </div>

                {/* File Content Viewer */}
                <div className="flex-1 flex flex-col">
                  {selectedFile && fileContent ? (
                    <div className="flex-1 overflow-auto bg-black p-4">
                      <pre className="text-sm font-mono text-success whitespace-pre-wrap break-words">
                        {fileContent}
                      </pre>
                    </div>
                  ) : (
                    <div className="flex-1 flex items-center justify-center">
                      <div className="text-center">
                        <FileCode className="h-12 w-12 text-muted-foreground mx-auto mb-4 opacity-50" />
                        <p className="text-muted-foreground">Select a file to view its content</p>
                      </div>
                    </div>
                  )}
                </div>
              </div>
            ) : (
              <div className="flex items-center justify-center h-full p-8">
                <div className="text-center">
                  <FileCode className="h-12 w-12 text-muted-foreground mx-auto mb-4 opacity-50" />
                  <p className="text-muted-foreground">No files found in this PR</p>
                </div>
              </div>
            )}
          </TabsContent>

          <TabsContent value="logs" className="p-0 m-0 h-full">
            {logFilesData && logFilesData.logFiles.length > 0 ? (
              <div className="flex flex-col h-full">
                <div className="bg-card border-b border-border p-4 flex items-center justify-between">
                  <div className="flex items-center gap-3">
                    <div className="flex gap-2">
                      <Button
                        variant={logType === 'agent' ? 'default' : 'outline'}
                        size="sm"
                        onClick={() => {
                          setLogType('agent');
                          const agentLog = logFilesData.logFiles.find(f => f.name.includes('agent'));
                          if (agentLog) setSelectedLogFile(agentLog.path);
                        }}
                      >
                        Agent
                      </Button>
                      <Button
                        variant={logType === 'tests' ? 'default' : 'outline'}
                        size="sm"
                        onClick={() => {
                          setLogType('tests');
                          const testsLog = logFilesData.logFiles.find(f => f.name.includes('tests'));
                          if (testsLog) setSelectedLogFile(testsLog.path);
                        }}
                      >
                        Tests
                      </Button>
                    </div>
                    {selectedLogFile && (
                      <span className="text-sm text-muted-foreground">
                        {logFilesData.logFiles.find(f => f.path === selectedLogFile)?.name}
                      </span>
                    )}
                  </div>
                </div>
                <div className="flex-1 overflow-auto bg-black p-4">
                  {logContentQuery.error ? (
                    <div className="text-center text-destructive p-8">
                      <p>Error loading log file</p>
                      <p className="text-sm mt-2">
                        {(logContentQuery.error as Error)?.message || 'Failed to load log file'}
                      </p>
                    </div>
                  ) : processedLogContent ? (
                    <pre className="text-sm font-mono text-success whitespace-pre-wrap break-words leading-relaxed">
                      {processedLogContent}
                    </pre>
                  ) : (
                    <div className="flex items-center justify-center h-full">
                      <div className="animate-spin rounded-full h-6 w-6 border-2 border-primary border-t-transparent"></div>
                      <span className="ml-3 text-gray-400">Loading log file...</span>
                    </div>
                  )}
                </div>
              </div>
            ) : isRunDetailsLoading ? (
              <div className="flex items-center justify-center h-full">
                <div className="animate-spin rounded-full h-6 w-6 border-2 border-primary border-t-transparent"></div>
                <span className="ml-3 text-muted-foreground">Loading logs...</span>
              </div>
            ) : (
              <div className="flex items-center justify-center h-full p-8">
                <div className="text-center">
                  <Terminal className="h-12 w-12 text-muted-foreground mx-auto mb-4 opacity-50" />
                  <p className="text-muted-foreground">No log files available in artifacts</p>
                </div>
              </div>
            )}
          </TabsContent>

          <TabsContent value="comments" className="p-6 space-y-4 m-0">
            {botCommentsData && botCommentsData.comments && botCommentsData.comments.length > 0 ? (
              <div className="space-y-4">
                {/* Sort comments by date (latest first) and render each in its own card */}
                {botCommentsData.comments
                  .filter(comment => comment && comment.body && comment.created_at && comment.user)
                  .sort((a, b) => {
                    try {
                      return new Date(b.created_at).getTime() - new Date(a.created_at).getTime();
                    } catch (error) {
                      console.warn('Error sorting comments by date:', error);
                      return 0;
                    }
                  })
                  .map((comment) => {
                    try {
                      const commentDate = new Date(comment.created_at);
                      
                      // Validate date
                      if (isNaN(commentDate.getTime())) {
                        console.warn('Invalid date for comment:', comment.id, comment.created_at);
                        return null;
                      }
                      
                      const isAgentAnalysis = (comment.body || '').includes('Agent Test Results Overview') ||
                                            (comment.body || '').includes('Detailed Failure Analysis') ||
                                            (comment.user?.login || '').includes('claude');
                      
                      // Format date and time with error handling
                      let dateStr = 'Unknown date';
                      let timeStr = 'Unknown time';

                      try {
                        dateStr = formatDateCompact(commentDate);
                        timeStr = formatTime(commentDate);
                      } catch (dateError) {
                        console.warn('Error formatting date for comment:', comment.id, dateError);
                      }
                      
                      return (
                        <Card key={comment.id || Math.random()} className={`${isAgentAnalysis ? 'border-info/30 bg-info/5' : 'border-gray-200 dark:border-gray-700'}`}>
                          <CardHeader className="pb-3">
                            <div className="flex items-center justify-between">
                              <div className="flex items-center gap-3">
                                <Badge
                                  variant={isAgentAnalysis ? "default" : "secondary"}
                                  className={isAgentAnalysis ? "bg-info text-info-foreground border-none" : ""}
                                >
                                  {isAgentAnalysis ? (
                                    <div className="flex items-center gap-1">
                                      <Brain className="h-3 w-3" />
                                      Agent Analysis
                                    </div>
                                  ) : (
                                    comment.user?.login || 'Unknown user'
                                  )}
                                </Badge>
                                {isAgentAnalysis && (
                                  <Badge variant="outline" className="text-xs border-info/50 text-info">
                                    Automated Analysis
                                  </Badge>
                                )}
                              </div>
                              <Button
                                variant="ghost"
                                size="sm"
                                asChild
                                className="h-7 text-xs"
                              >
                                <a
                                  href={comment.html_url || '#'}
                                  target="_blank"
                                  rel="noopener noreferrer"
                                  className="flex items-center gap-1"
                                >
                                  <ExternalLink className="h-3 w-3" />
                                  GitHub
                                </a>
                              </Button>
                            </div>
                            
                            {/* Date and time prominently displayed */}
                            <div className="text-sm text-muted-foreground font-medium">
                              {dateStr} at {timeStr}
                            </div>
                          </CardHeader>
                          
                          <CardContent>
                            <div className="bg-gradient-to-br from-white to-gray-50 dark:from-gray-800 dark:to-gray-900 p-4 rounded-lg border border-gray-200 dark:border-gray-700 shadow-sm">
                              {/* Modern gradient background with high contrast text */}
                              {comment.body ? (
                                <div className="prose prose-sm max-w-none break-words overflow-wrap-anywhere">
                                  <ReactMarkdown
                                    remarkPlugins={[remarkGfm]}
                                    components={{
                                      h1: ({ children }) => <h1 className="text-xl font-bold mt-4 mb-3 text-gray-900 dark:text-white border-b border-gray-300 dark:border-gray-600 pb-2 break-words">{children}</h1>,
                                      h2: ({ children }) => <h2 className="text-lg font-semibold mt-4 mb-3 text-gray-900 dark:text-white border-b border-gray-200 dark:border-gray-700 pb-1 break-words">{children}</h2>,
                                      h3: ({ children }) => <h3 className="text-base font-semibold mt-3 mb-2 text-blue-700 dark:text-blue-300 break-words">{children}</h3>,
                                      h4: ({ children }) => <h4 className="text-sm font-semibold mt-3 mb-2 text-gray-800 dark:text-gray-200 break-words">{children}</h4>,
                                      h5: ({ children }) => <h5 className="text-sm font-medium mt-2 mb-1 text-gray-800 dark:text-gray-200 break-words">{children}</h5>,
                                      h6: ({ children }) => <h6 className="text-sm font-medium mt-2 mb-1 text-gray-600 dark:text-gray-400 break-words">{children}</h6>,
                                      ul: ({ children }) => <ul className="my-2 ml-4 list-disc text-gray-800 dark:text-gray-200">{children}</ul>,
                                      ol: ({ children }) => <ol className="my-2 ml-4 list-decimal text-gray-800 dark:text-gray-200">{children}</ol>,
                                      li: ({ children }) => <li className="text-gray-800 dark:text-gray-200 my-1 break-words">{children}</li>,
                                      code: ({ children }) => <code className="bg-gray-100 dark:bg-gray-700 text-purple-700 dark:text-purple-300 px-1.5 py-0.5 rounded text-xs font-mono break-all">{children}</code>,
                                      pre: ({ children }) => <pre className="bg-gray-100 dark:bg-gray-800 text-gray-800 dark:text-gray-200 p-3 rounded-lg overflow-x-auto my-3 text-sm font-mono whitespace-pre-wrap break-words">{children}</pre>,
                                      strong: ({ children }) => <strong className="font-semibold text-gray-900 dark:text-white break-words">{children}</strong>,
                                      em: ({ children }) => <em className="italic text-gray-800 dark:text-gray-200">{children}</em>,
                                      p: ({ children }) => <p className="text-gray-800 dark:text-gray-200 leading-relaxed my-2 break-words">{children}</p>,
                                      blockquote: ({ children }) => <blockquote className="border-l-4 border-gradient-to-b from-blue-400 to-indigo-500 dark:from-blue-500 dark:to-indigo-600 bg-gradient-to-r from-blue-50 to-indigo-50 dark:from-blue-950/30 dark:to-indigo-950/30 pl-4 my-3 text-gray-700 dark:text-gray-300 italic py-2 rounded-r">{children}</blockquote>,
                                      a: ({ children, href }) => (
                                        <a
                                          href={href}
                                          className="text-blue-600 dark:text-blue-400 hover:text-blue-800 dark:hover:text-blue-200 underline break-words font-medium"
                                          target="_blank"
                                          rel="noopener noreferrer"
                                        >
                                          {children}
                                        </a>
                                      ),
                                      table: ({ children }) => <table className="min-w-full border-collapse border border-gray-300 dark:border-gray-600 my-4 bg-gradient-to-br from-white to-gray-50 dark:from-gray-800 dark:to-gray-900">{children}</table>,
                                      th: ({ children }) => <th className="border border-gray-300 dark:border-gray-600 bg-gradient-to-r from-gray-100 to-gray-200 dark:from-gray-700 dark:to-gray-600 px-3 py-2 text-left text-gray-900 dark:text-white font-semibold">{children}</th>,
                                      td: ({ children }) => <td className="border border-gray-300 dark:border-gray-600 px-3 py-2 text-gray-800 dark:text-gray-200">{children}</td>
                                    }}
                                  >
                                    {comment.body}
                                  </ReactMarkdown>
                                </div>
                              ) : (
                                <p className="text-gray-500 dark:text-gray-400 italic">No content available</p>
                              )}
                            </div>
                          </CardContent>
                        </Card>
                      );
                    } catch (renderError) {
                      return (
                        <Card key={comment.id || Math.random()} className="border-destructive/30 bg-destructive/5">
                          <CardContent className="p-4">
<<<<<<< HEAD
                            <p className="text-red-600 text-sm">Error rendering comment.</p>
=======
                            <p className="text-destructive text-sm">Error rendering comment.</p>
>>>>>>> ffa891db
                          </CardContent>
                        </Card>
                      );
                    }
                  })
                  .filter(Boolean)} {/* Remove null entries */}
              </div>
            ) : (
              <Card>
                <CardContent className="p-8 text-center">
                  <MessageSquare className="h-12 w-12 text-muted-foreground mx-auto mb-4 opacity-50" />
                  <p className="text-muted-foreground">No workflow comments found</p>
                  <p className="text-xs text-muted-foreground mt-2">
                    Agent analysis comments will appear here when tests fail
                  </p>
                </CardContent>
              </Card>
            )}
          </TabsContent>
        </Tabs>
      </div>
    </div>
  );
}<|MERGE_RESOLUTION|>--- conflicted
+++ resolved
@@ -18,18 +18,12 @@
   Brain,
   Calendar,
   TrendingUp,
-<<<<<<< HEAD
-  GitCommit,
-  Tag,
-  HelpCircle
-=======
   Tag,
   HelpCircle,
   XCircle,
   Clock,
   CheckCircle,
   GitCommit
->>>>>>> ffa891db
 } from "lucide-react";
 import { Button } from "@/components/ui/button";
 import { Tabs, TabsContent, TabsList, TabsTrigger } from "@/components/ui/tabs";
@@ -45,14 +39,11 @@
   GitHubWorkflowLog,
   GitHubWorkflowArtifact
 } from "@logflix/shared/schema";
-<<<<<<< HEAD
-=======
 import { createAPIParams, fetchAPI } from "@/lib/api";
 import { CACHE_TIME } from "@/lib/constants";
 import { formatDate, formatDateCompact, formatTime, formatDuration } from "@/lib/date";
 import { cleanAnsiCodes } from "@/lib/ansi";
 import { getWorkflowStatusColor, getWorkflowStatusIcon, getWorkflowStatusLabel } from "@/lib/statusHelpers";
->>>>>>> ffa891db
 
 interface GitHubWorkflowContentProps {
   selectedPR: GitHubPRSelection | null;
@@ -301,16 +292,8 @@
     queryFn: async () => {
       if (!selectedRunId) throw new Error('No run selected');
 
-<<<<<<< HEAD
-      const params = createAPIParams();
-
-      const response = await fetch(`/api/github/workflow-jobs/${selectedRunId}?${params}`);
-      if (!response.ok) throw new Error(`Failed to fetch workflow jobs: ${response.statusText}`);
-      return response.json();
-=======
       const params = createAPIParams({ owner: organization, repo: repoName, workflow });
       return fetchAPI(`/api/github/workflow-jobs/${selectedRunId}?${params}`);
->>>>>>> ffa891db
     },
     enabled: !!selectedRunId,
   });
@@ -331,28 +314,11 @@
     queryFn: async () => {
       if (!selectedRunId) throw new Error('No run selected');
 
-<<<<<<< HEAD
-      const params = createAPIParams();
-
-      const response = await fetch(`/api/github/agent-test-results/${selectedRunId}?${params}`);
-
-      if (!response.ok) {
-        throw new Error(`Failed to fetch agent test results: ${response.statusText}`);
-      }
-
-      const data = await response.json();
-
-      return data;
-    },
-    enabled: !!selectedRunId,
-    staleTime: 60 * 1000, // Cache for 1 minute
-=======
       const params = createAPIParams({ owner: organization, repo: repoName, workflow });
       return fetchAPI(`/api/github/agent-test-results/${selectedRunId}?${params}`);
     },
     enabled: !!selectedRunId,
     staleTime: CACHE_TIME.STALE_SHORT, // Cache for 1 minute
->>>>>>> ffa891db
   });
 
   // Find artifact with logs - prioritize recordings (which contain both .cast and .log)
@@ -450,20 +416,9 @@
     queryKey: selectedRunId ? ["/api/github/cast-list", selectedRunId, selectedCommitSha, selectedPR?.prNumber] : [],
     queryFn: async () => {
       if (!selectedRunId) throw new Error('No run selected');
-<<<<<<< HEAD
-      
-      const params = createAPIParams();
-
-      const response = await fetch(`/api/github/cast-list/${selectedRunId}?${params}`);
-      if (!response.ok) throw new Error(`Failed to fetch cast list: ${response.statusText}`);
-      const data = await response.json();
-
-      return data;
-=======
 
       const params = createAPIParams({ owner: organization, repo: repoName, workflow });
       return fetchAPI(`/api/github/cast-list/${selectedRunId}?${params}`);
->>>>>>> ffa891db
     },
     enabled: !!selectedRunId,
     staleTime: CACHE_TIME.STALE_SHORT, // Cache for 1 minute
@@ -591,11 +546,7 @@
         throw new Error('No agent or cast file selected');
       }
       
-<<<<<<< HEAD
-      const params = createAPIParams({ path: selectedCastFile.path });
-=======
       const params = createAPIParams({ owner: organization, repo: repoName, workflow }, { path: selectedCastFile.path });
->>>>>>> ffa891db
 
       const response = await fetch(`/api/github/cast-file-by-path/${selectedAgentData.id}?${params}`);
 
@@ -615,83 +566,6 @@
     refetchOnWindowFocus: false,
   });
 
-<<<<<<< HEAD
-  const getWorkflowStatusColor = (status: string, conclusion?: string | null) => {
-    if (status === 'completed') {
-      switch (conclusion) {
-        case 'success': return 'bg-success/20 text-success';
-        case 'failure': return 'bg-destructive/20 text-destructive';
-        default: return 'bg-muted/20 text-muted-foreground';
-      }
-    } else if (status === 'in_progress') {
-      return 'bg-warning/20 text-warning';
-    }
-    return 'bg-primary/20 text-primary';
-  };
-
-  const getWorkflowStatusIcon = (status: string, conclusion?: string | null) => {
-    if (status === 'completed') {
-      switch (conclusion) {
-        case 'success': return <CheckCircle className="h-4 w-4 text-success" />;
-        case 'failure': return <XCircle className="h-4 w-4 text-destructive" />;
-        default: return <XCircle className="h-4 w-4 text-muted-foreground" />;
-      }
-    } else if (status === 'in_progress') {
-      return <Clock className="h-4 w-4 text-warning animate-pulse" />;
-    }
-    return <Clock className="h-4 w-4 text-primary" />;
-  };
-
-  const formatDate = (dateString: string) => {
-    return new Date(dateString).toLocaleString();
-  };
-
-  const getStatusColor = (status: string, conclusion?: string | null) => {
-    if (status === 'completed' && conclusion) {
-      switch (conclusion) {
-        case 'success': return 'text-green-600';
-        case 'failure': return 'text-red-600';
-        case 'cancelled': return 'text-gray-600';
-        case 'timed_out': return 'text-orange-600';
-        case 'skipped': return 'text-blue-600';
-        case 'neutral': return 'text-gray-600';
-        case 'action_required': return 'text-yellow-600';
-        default: return 'text-gray-600';
-      }
-    }
-    
-    switch (status) {
-      case 'in_progress': return 'text-orange-600';
-      case 'queued': return 'text-blue-600';
-      case 'requested': case 'waiting': case 'pending': return 'text-gray-600';
-      default: return 'text-gray-600';
-    }
-  };
-
-  const getStatusIcon = (status: string, conclusion?: string | null) => {
-    if (status === 'completed' && conclusion) {
-      switch (conclusion) {
-        case 'success': return <CheckCircle className="h-5 w-5 text-green-600" />;
-        case 'failure': return <XCircle className="h-5 w-5 text-red-600" />;
-        case 'cancelled': return <XCircle className="h-5 w-5 text-gray-600" />;
-        case 'timed_out': return <Clock className="h-5 w-5 text-orange-600" />;
-        case 'skipped': return <Clock className="h-5 w-5 text-blue-600" />;
-        case 'neutral': return <Clock className="h-5 w-5 text-gray-600" />;
-        case 'action_required': return <Clock className="h-5 w-5 text-yellow-600" />;
-        default: return <Clock className="h-5 w-5 text-gray-600" />;
-      }
-    }
-    
-    switch (status) {
-      case 'in_progress': return <Clock className="h-5 w-5 animate-pulse text-orange-600" />;
-      case 'queued': return <Clock className="h-5 w-5 text-blue-600" />;
-      case 'requested': case 'waiting': case 'pending': return <Clock className="h-5 w-5 text-gray-600" />;
-      default: return <Clock className="h-5 w-5 text-gray-600" />;
-    }
-  };
-
-=======
->>>>>>> ffa891db
   if (!selectedPR) {
     return (
       <div className="flex-1 flex items-center justify-center bg-background">
@@ -1098,13 +972,6 @@
                     <CardHeader className="pb-3">
                       <CardTitle>Agent Results</CardTitle>
                     </CardHeader>
-<<<<<<< HEAD
-                    <CardContent className="pt-0">
-                      <AgentResultsTable
-                        agentTestResultsData={agentTestResultsData}
-                        isLoading={isAgentResultsLoading}
-                      />
-=======
                     <CardContent>
                       {jobsData && jobsData.jobs.length > 0 ? (
                         <div className="space-y-3">
@@ -1188,7 +1055,6 @@
                       ) : (
                         <p className="text-sm text-muted-foreground">No agent results available</p>
                       )}
->>>>>>> ffa891db
                     </CardContent>
                   </Card>
 
@@ -1683,11 +1549,7 @@
                       return (
                         <Card key={comment.id || Math.random()} className="border-destructive/30 bg-destructive/5">
                           <CardContent className="p-4">
-<<<<<<< HEAD
-                            <p className="text-red-600 text-sm">Error rendering comment.</p>
-=======
                             <p className="text-destructive text-sm">Error rendering comment.</p>
->>>>>>> ffa891db
                           </CardContent>
                         </Card>
                       );
